[package]
name = "glsl"
version = "6.0.2"
license = "BSD-3-Clause"
authors = ["Dimitri Sabadie <dimitri.sabadie@gmail.com>"]
description = "A GLSL450/GLSL460 parser."
keywords = ["GLSL", "OpenGL", "SPIR-V", "parser"]
categories = ["parsing", "rendering"]
homepage = "https://github.com/phaazon/glsl"
repository = "https://github.com/phaazon/glsl"
documentation = "https://docs.rs/glsl"
readme = "README.md"

edition = "2018"

[features]
spirv = ["shaderc"]

[dependencies]
<<<<<<< HEAD
nom = { version = "7", default-features = false, features = ["std"] }
shaderc = { version = "0.6", optional = true }
=======
nom = { version = "6", default-features = false, features = ["std"] }
shaderc = { version = "0.6", optional = true }
glsl-impl = "6"
nom_locate = "3"
>>>>>>> 3fedabc3
<|MERGE_RESOLUTION|>--- conflicted
+++ resolved
@@ -17,12 +17,7 @@
 spirv = ["shaderc"]
 
 [dependencies]
-<<<<<<< HEAD
 nom = { version = "7", default-features = false, features = ["std"] }
 shaderc = { version = "0.6", optional = true }
-=======
-nom = { version = "6", default-features = false, features = ["std"] }
-shaderc = { version = "0.6", optional = true }
 glsl-impl = "6"
-nom_locate = "3"
->>>>>>> 3fedabc3
+nom_locate = "3"